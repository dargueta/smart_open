--- conflicted
+++ resolved
@@ -93,13 +93,9 @@
         if parsed_uri.scheme in ("s3", "s3n"):
             return S3OpenRead(parsed_uri, **kw)
         elif parsed_uri.scheme in ("hdfs", ):
-<<<<<<< HEAD
             return HdfsOpenRead(parsed_uri, **kw)
-=======
-            return HdfsOpenRead(parsed_uri)
         elif parsed_uri.scheme in ("webhdfs", ):
-            return WebHdfsOpenRead(parsed_uri)
->>>>>>> 74d09deb
+            return WebHdfsOpenRead(parsed_uri, **kw)
         else:
             raise NotImplementedError("read mode not supported for %r scheme", parsed_uri.scheme)
     elif mode in ('w', 'wb'):
